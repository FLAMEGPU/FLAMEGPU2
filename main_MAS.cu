--- conflicted
+++ resolved
@@ -99,22 +99,12 @@
 		float x2 = message.getVariable<float>("x");
 		printf("(input func - for loop, get msg variable): x = %f %f %f\n", x0, x1, x2);
 	}
-<<<<<<< HEAD
-	*/
-	// 2) Second method
-	/*
-	for(Message m : ml) {
-	// If the Message class needs to know about the message list (ML) and the message list needs to know about the Message class - @todo - forward declaration or similar to avoid dependancy
-		float m_x = m.getVariable<float>(ml, "x");
-=======
-
 	
 	// 2) Second method: Range based for loop
 	for(auto &message : messageList) {
 		float x0 = message.getVariable<float>("x");
         float x1 = messageList.getVariable<float>(message, "x");
 		printf("(input func - for-range, get msg variables): x = %f %f \n", x0, x1);
->>>>>>> 674b1022
 	}
 
     return ALIVE;
