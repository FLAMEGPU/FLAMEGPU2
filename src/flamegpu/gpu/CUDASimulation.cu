--- conflicted
+++ resolved
@@ -78,12 +78,7 @@
     , streams(std::vector<cudaStream_t>())
     , singletons(nullptr)
     , singletonsInitialised(false)
-<<<<<<< HEAD
     , rtcInitialised(false) {
-=======
-    , rtcInitialised(false)
-    , rtc_kernel_cache(nullptr) {
->>>>>>> d9c3fc53
     ++active_instances;
     initOffsetsAndMap();
     // Ensure submodel is valid
